--- conflicted
+++ resolved
@@ -1,212 +1,3 @@
-<<<<<<< HEAD
-# IDKit - World ID SDK (Rust-Core Monorepo)
-
-IDKit is the toolkit for identity online. With IDKit you can easily interact with the [World ID Protocol](https://world.org/world-id).
-
-IDKit has multi-language support, facilitated by this monorepo which uses a common Rust core.
-
-## Packages
-
-### Rust Core
-- **`idkit-core`**: Core Rust implementation
-- **`idkit-uniffi`**: UniFFI bindings generator for Swift and Kotlin
-- **`idkit-wasm`**: WebAssembly bindings for browsers
-
-### Platform SDKs
-- **Swift** (`swift/`): iOS and macOS SDK via UniFFI
-- **Kotlin** (`kotlin/`): Android and JVM SDK via UniFFI
-- **JavaScript** (`js/packages/`):
-  - `@worldcoin/idkit-core`: WASM-powered core for browsers and Node.js
-  - `@worldcoin/idkit-react`: React components and hooks
-  - `@worldcoin/idkit-react-native`: React Native components
-  - `@worldcoin/idkit-standalone`: Standalone widgets
-
-## 🏗️ Architecture
-
-```
-┌─────────────────────────────────────────────────┐
-│              Platform UIs & Wrappers            │
-│  (React, React Native, Swift UI, Compose)       │
-└─────────────────┬──────────────┬────────────────┘
-                  │              │
-         ┌────────┴─────┐   ┌────┴──────┐
-         │  UniFFI      │   │   WASM    │
-         │  Bindings    │   │  Bindings │
-         │(Swift/Kotlin)│   │(Browser/  │
-         └────────┬─────┘   │ Node.js)  │
-                  │         └─────┬─────┘
-                  │               │
-             ┌────┴───────────────┴─────┐
-             │   Rust IDKit Core        │
-             │  • Types & Constraints   │
-             │  • Bridge interactions   │
-             │  • Cryptography          │
-             │  • Session Management    │
-             │  • Proof Verification    │
-             └──────────────────────────┘
-```
-
-## API Design
-
-### Declarative Credential Requests
-
-Instead of the old `verification_level` enum, you now declaratively specify which credentials you'll accept:
-
-```rust
-// Single credential (Orb only)
-let requests = vec![
-    Request::new(Credential::Orb, signal)
-];
-
-// Fallback credentials (prefer Orb, fall back to Face)
-let requests = vec![
-    Request::new(Credential::Orb, signal).with_face_auth(true),
-    Request::new(Credential::Face, signal).with_face_auth(true),
-];
-
-let constraints = Constraints::any(vec![Credential::Orb, Credential::Face]);
-```
-
-### Constraints System
-
-The constraint system supports complex AND/OR logic:
-
-```rust
-// ANY: User must have at least one of these
-Constraints::any(vec![Credential::Orb, Credential::Face, Credential::Device])
-
-// ALL: User must have all of these
-Constraints::all(vec![Credential::Orb, Credential::Face])
-
-// Nested: Orb OR (SecureDocument OR Document)
-Constraints::new(ConstraintNode::Any {
-    any: vec![
-        ConstraintNode::Credential(Credential::Orb),
-        ConstraintNode::Any {
-            any: vec![
-                ConstraintNode::Credential(Credential::SecureDocument),
-                ConstraintNode::Credential(Credential::Document),
-            ]
-        }
-    ]
-})
-```
-
-## Getting Started
-
-### Rust
-
-```rust
-use idkit_core::{AppId, Credential, Request, Session, SessionConfig, Constraints};
-
-#[tokio::main]
-async fn main() -> Result<(), Box<dyn std::error::Error>> {
-    let app_id = AppId::new("app_your_app_id")?;
-
-    let config = SessionConfig::new(app_id, "verify-human")
-        .with_request(Request::new(
-            Credential::Orb,
-            "user_123".to_string()
-        ))
-        .with_constraints(Constraints::any(vec![Credential::Orb]));
-
-    let session = Session::create(config).await?;
-
-    println!("Connect URL: {}", session.connect_url());
-
-    let proof = session.wait_for_proof().await?;
-    println!("Received proof: {:?}", proof);
-
-    Ok(())
-}
-```
-
-### Swift
-
-```swift
-import IDKit
-
-let appId = try createAppId(appId: "app_your_app_id")
-let config = createSessionConfig(appId: appId, action: "verify-human")
-
-let request = createRequest(
-    credentialType: .orb,
-    signal: "user_123",
-    faceAuth: true
-)
-
-let configWithRequest = sessionConfigAddRequest(config: config, request: request)
-let session = try await createSession(config: configWithRequest)
-
-print("Connect URL: \(sessionConnectUrl(session: session))")
-
-let proof = try await sessionWaitForProof(session: session)
-print("Received proof: \(proof)")
-```
-
-### JavaScript/TypeScript
-
-```typescript
-import { AppId, SessionConfig, Credential, Request } from '@worldcoin/idkit-core';
-
-const appId = new AppId('app_your_app_id');
-const request = new Request(Credential.Orb, 'user_123').withFaceAuth(true);
-
-const config = new SessionConfig(appId, 'verify-human')
-    .withRequest(request);
-
-const session = await Session.create(config);
-console.log('Connect URL:', session.connectUrl());
-
-const proof = await session.waitForProof();
-console.log('Received proof:', proof);
-```
-
-## 🔧 Development
-
-### Prerequisites
-
-- Rust 1.70+ (`rustup install stable`)
-- Node.js 18+ (for JS packages)
-- Swift 5.9+ (for Swift bindings, macOS only)
-- Kotlin 2.0+ (for Kotlin bindings)
-- Android NDK (for Android builds)
-
-### Building
-
-```bash
-# Build Rust core
-cargo build --package idkit-core
-
-# Build UniFFI bindings
-cargo build --package idkit-uniffi --release
-
-# Build WASM bindings
-cargo build --package idkit-wasm --target wasm32-unknown-unknown
-
-# Build Swift bindings (macOS only)
-./scripts/build-swift.sh
-
-# Build Kotlin bindings
-./scripts/build-kotlin.sh
-
-# Build JS packages
-cd js && pnpm install && pnpm build
-```
-
-### Testing
-
-```bash
-# Test Rust core
-cargo test --package idkit-core
-
-# Test all Rust packages
-cargo test --workspace
-
-# Test JS packages
-cd js && pnpm test
-```
-=======
 # IDKit - World ID SDK (Rust Core)
 
 IDKit is the toolkit for identity online. With IDKit you can easily interact with the [World ID Protocol](https://world.org/world-id).
@@ -217,7 +8,6 @@
 - **`idkit-core`**: Core Rust types (Credential, Request, Proof)
 - **`idkit-uniffi`**: UniFFI bindings scaffolding for future Swift/Kotlin support
 - **`idkit-wasm`**: WebAssembly bindings scaffolding for future browser support
->>>>>>> 28cc4e3a
 
 ## Documentation
 
