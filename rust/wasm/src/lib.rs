--- conflicted
+++ resolved
@@ -6,11 +6,7 @@
 #![deny(clippy::all, clippy::pedantic, clippy::nursery)]
 #![allow(clippy::module_name_repetitions)]
 
-<<<<<<< HEAD
-use idkit_core::{crypto, CredentialType, Signal};
-=======
 use idkit_core::{CredentialType, Signal};
->>>>>>> 9bd5c9b1
 use wasm_bindgen::prelude::*;
 
 #[wasm_bindgen]
@@ -103,178 +99,6 @@
     }
 }
 
-// ============================================================================
-// Bridge Encryption
-// ============================================================================
-
-/// Cryptographic utilities for bridge communication
-///
-/// This struct handles AES-256-GCM encryption/decryption for the IDKit bridge protocol.
-/// It ensures cross-platform consistency by using the same encryption implementation
-/// as native Swift/Kotlin bindings.
-#[wasm_bindgen]
-pub struct BridgeEncryption {
-    key: Vec<u8>,
-    nonce: Vec<u8>,
-}
-
-#[wasm_bindgen]
-impl BridgeEncryption {
-    /// Generates a new encryption key and nonce for bridge communication
-    ///
-    /// Uses cryptographically secure random number generation with:
-    /// - 32-byte (256-bit) AES-GCM key
-    /// - 12-byte nonce (standard for AES-GCM)
-    ///
-    /// # Errors
-    ///
-    /// Returns an error if the random number generator fails
-    #[wasm_bindgen(constructor)]
-    pub fn new() -> Result<BridgeEncryption, JsValue> {
-        let (key, nonce) = crypto::generate_key()
-            .map_err(|e| JsValue::from_str(&format!("Failed to generate key: {e}")))?;
-
-        Ok(Self {
-            key: key.to_vec(),
-            nonce: nonce.to_vec(),
-        })
-    }
-
-    /// Encrypts a plaintext string using AES-256-GCM
-    ///
-    /// # Arguments
-    /// * `plaintext` - The string to encrypt
-    ///
-    /// # Returns
-    /// Base64-encoded ciphertext
-    ///
-    /// # Errors
-    ///
-    /// Returns an error if encryption fails
-    pub fn encrypt(&self, plaintext: &str) -> Result<String, JsValue> {
-        let ciphertext = crypto::encrypt(&self.key, &self.nonce, plaintext.as_bytes())
-            .map_err(|e| JsValue::from_str(&format!("Encryption failed: {e}")))?;
-
-        Ok(crypto::base64_encode(&ciphertext))
-    }
-
-    /// Decrypts a base64-encoded ciphertext using AES-256-GCM
-    ///
-    /// # Arguments
-    /// * `ciphertext_base64` - Base64-encoded ciphertext
-    ///
-    /// # Returns
-    /// Decrypted plaintext string
-    ///
-    /// # Errors
-    ///
-    /// Returns an error if decryption or base64 decoding fails
-    pub fn decrypt(&self, ciphertext_base64: &str) -> Result<String, JsValue> {
-        let ciphertext = crypto::base64_decode(ciphertext_base64)
-            .map_err(|e| JsValue::from_str(&format!("Base64 decode failed: {e}")))?;
-
-        let plaintext_bytes = crypto::decrypt(&self.key, &self.nonce, &ciphertext)
-            .map_err(|e| JsValue::from_str(&format!("Decryption failed: {e}")))?;
-
-        String::from_utf8(plaintext_bytes)
-            .map_err(|e| JsValue::from_str(&format!("UTF-8 decode failed: {e}")))
-    }
-
-    /// Returns the encryption key as a base64-encoded string
-    ///
-    /// This is used in the World App connect URL to allow the app to decrypt responses
-    #[wasm_bindgen(js_name = keyBase64)]
-    pub fn key_base64(&self) -> String {
-        crypto::base64_encode(&self.key)
-    }
-
-    /// Returns the nonce/IV as a base64-encoded string
-    ///
-    /// This is sent alongside the encrypted payload in bridge requests
-    #[wasm_bindgen(js_name = nonceBase64)]
-    pub fn nonce_base64(&self) -> String {
-        crypto::base64_encode(&self.nonce)
-    }
-
-    /// Creates a BridgeEncryption instance from existing key and nonce
-    ///
-    /// Useful for reconstructing encryption context from stored values
-    ///
-    /// # Arguments
-    /// * `key_base64` - Base64-encoded 32-byte key
-    /// * `nonce_base64` - Base64-encoded 12-byte nonce
-    ///
-    /// # Errors
-    ///
-    /// Returns an error if base64 decoding fails or sizes are incorrect
-    #[wasm_bindgen(js_name = fromBase64)]
-    pub fn from_base64(key_base64: &str, nonce_base64: &str) -> Result<BridgeEncryption, JsValue> {
-        let key = crypto::base64_decode(key_base64)
-            .map_err(|e| JsValue::from_str(&format!("Key decode failed: {e}")))?;
-        let nonce = crypto::base64_decode(nonce_base64)
-            .map_err(|e| JsValue::from_str(&format!("Nonce decode failed: {e}")))?;
-
-        if key.len() != 32 {
-            return Err(JsValue::from_str("Key must be 32 bytes"));
-        }
-        if nonce.len() != 12 {
-            return Err(JsValue::from_str("Nonce must be 12 bytes"));
-        }
-
-        Ok(Self { key, nonce })
-    }
-}
-
-// ============================================================================
-// Crypto Utilities
-// ============================================================================
-
-/// Hashes a signal to a field element using Keccak256
-///
-/// This produces a hex-encoded hash (with 0x prefix) that's compatible with
-/// Ethereum and other EVM-compatible chains. The hash is shifted right by 8 bits
-/// to fit within the field prime used in zero-knowledge proofs.
-///
-/// # Arguments
-/// * `signal` - The signal string to hash
-///
-/// # Returns
-/// Hex-encoded hash string (66 characters, includes 0x prefix)
-#[wasm_bindgen(js_name = hashSignal)]
-pub fn hash_signal(signal: &str) -> String {
-    let signal_obj = Signal::from_string(signal);
-    crypto::encode_signal(&signal_obj)
-}
-
-/// Base64 encodes bytes
-///
-/// # Arguments
-/// * `data` - The bytes to encode
-///
-/// # Returns
-/// Base64-encoded string
-#[wasm_bindgen(js_name = base64Encode)]
-pub fn base64_encode(data: &[u8]) -> String {
-    crypto::base64_encode(data)
-}
-
-/// Base64 decodes a string
-///
-/// # Arguments
-/// * `input` - Base64-encoded string
-///
-/// # Returns
-/// Decoded bytes
-///
-/// # Errors
-///
-/// Returns an error if the input is not valid base64
-#[wasm_bindgen(js_name = base64Decode)]
-pub fn base64_decode(input: &str) -> Result<Vec<u8>, JsValue> {
-    crypto::base64_decode(input)
-        .map_err(|e| JsValue::from_str(&format!("Base64 decode failed: {e}")))
-}
-
 // Export credential enum
 #[wasm_bindgen(typescript_custom_section)]
 const TS_CREDENTIAL: &str = r#"
