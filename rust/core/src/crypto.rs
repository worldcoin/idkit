--- conflicted
+++ resolved
@@ -165,21 +165,6 @@
     format!("{hash:#066x}")
 }
 
-<<<<<<< HEAD
-/// Encodes a string signal
-#[must_use]
-pub fn encode_signal_str(signal: &str) -> String {
-    signal.to_string()
-}
-
-/// Encodes an action
-#[must_use]
-pub fn encode_action(action: &str) -> String {
-    action.to_string()
-}
-
-=======
->>>>>>> 9bd5c9b1
 /// Base64 encodes bytes
 #[must_use]
 pub fn base64_encode(input: &[u8]) -> String {
